--- conflicted
+++ resolved
@@ -136,15 +136,10 @@
         model_args = config["base_params"]["model_args"]
         generation_parameters = GenerationParameters.from_dict(config)
     else:
-<<<<<<< HEAD
-        model_args_dict: dict = {k.split("=")[0]: k.split("=")[1] if "=" in k else True for k in model_args.split(",")}
-        model_config = VLLMModelConfig(**model_args_dict)
-=======
         generation_parameters = GenerationParameters()
 
     model_args_dict: dict = {k.split("=")[0]: k.split("=")[1] if "=" in k else True for k in model_args.split(",")}
     model_config = VLLMModelConfig(**model_args_dict, generation_parameters=generation_parameters)
->>>>>>> 50f36952
 
     pipeline = Pipeline(
         tasks=tasks,
